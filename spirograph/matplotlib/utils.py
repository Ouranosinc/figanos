import pandas as pd
import re
import warnings
import xarray as xr
import matplotlib as mpl
import numpy as np
import matplotlib.colors as mcolors
from pathlib import Path
import json
import cartopy.crs as ccrs
import geopandas as gpd

warnings.simplefilter('always', UserWarning)


def empty_dict(param):
    """ Return empty dict if input is None. """
    if param is None:
        param = {}
    return param


def check_timeindex(xr_dict):
    """ Check if the time index of Xarray objects in a dict is CFtime
    and convert to pd.DatetimeIndex if True.

    Parameters
    _________
    xr_dict: dict
        Dictionary containing Xarray DataArrays or Datasets.
    Returns
    _______
    dict
    """

    for name, xr_obj in xr_dict.items():
        if 'time' in xr_obj.dims:
            if isinstance(xr_obj.get_index('time'), xr.CFTimeIndex):
                conv_obj = xr_obj.convert_calendar('standard', use_cftime=None)
                xr_dict[name] = conv_obj
        else:
            raise ValueError('"time" dimension not found in {}'.format(xr_obj))
    return xr_dict


def get_array_categ(array):
    """Return an array category, which determines how to plot.

    Parameters
    __________
    array: Dataset or DataArray
        The array being categorized.

    Returns
    _________
    array: str
        ENS_PCT_VAR_DS: ensemble percentiles stored as variables
        ENS_PCT_DIM_DA: ensemble percentiles stored as dimension coordinates, DataArray
        ENS_PCT_DIM_DS: ensemble percentiles stored as dimension coordinates, DataSet
        ENS_STATS_VAR_DS: ensemble statistics (min, mean, max) stored as variables
        ENS_REALS_DA: ensemble with 'realization' dim, as DataArray
        ENS_REALS_DS: ensemble with 'realization' dim, as Dataset
        DS: any Dataset that is not  recognized as an ensemble
        DA: DataArray
    """
    if isinstance(array, xr.Dataset):
        if pd.notnull([re.search("_p[0-9]{1,2}", var) for var in array.data_vars]).sum() >= 2:
            cat = "ENS_PCT_VAR_DS"
        elif pd.notnull([re.search("_[Mm]ax|_[Mm]in", var) for var in array.data_vars]).sum() >= 2:
            cat = "ENS_STATS_VAR_DS"
        elif 'percentiles' in array.dims:
            cat = "ENS_PCT_DIM_DS"
        elif 'realization' in array.dims:
            cat = "ENS_REALS_DS"
        else:
            cat = "DS"

    elif isinstance(array, xr.DataArray):
        if 'percentiles' in array.dims:
            cat = "ENS_PCT_DIM_DA"
        elif 'realization' in array.dims:
            cat = "ENS_REALS_DA"
        else:
            cat = "DA"
    else:
        raise TypeError('Array is not an Xarray Dataset or DataArray')

    return cat


def get_attributes(string, xr_obj):
    """
    Fetch attributes or dims corresponding to keys from Xarray objects. Look in DataArray attributes first,
    then the first variable (DataArray) of the Dataset, then the Dataset attributes.

    Parameters
    _________
    string: str
        String corresponding to an attribute name.
    xr_obj: DataArray or Dataset
        The Xarray object containing the attributes.

    Returns
    _______
    str
        Xarray attribute value as string or empty string if not found
    """
    if isinstance(xr_obj, xr.DataArray) and string in xr_obj.attrs:
        return xr_obj.attrs[string]

    elif isinstance(xr_obj, xr.Dataset) and string in xr_obj[list(xr_obj.data_vars)[0]].attrs: # DataArray of first variable
        return xr_obj[list(xr_obj.data_vars)[0]].attrs[string]

    elif isinstance(xr_obj, xr.Dataset) and string in xr_obj.attrs:
        return xr_obj.attrs[string]

    else:
        warnings.warn('Attribute "{}" not found.'.format(string))
        return ''


def set_plot_attrs(attr_dict, xr_obj, ax):
    """
    Set plot elements according to Dataset or DataArray attributes.  Uses get_attributes()
    to check for and return the string.

    Parameters
    __________
    attr_dict: dict
        Dictionary containing specified attribute keys.
    xr_obj: Dataset or DataArray
        The Xarray object containing the attributes.
    ax: matplotlib axis
        The matplotlib axis of the plot.

    Returns
    ______
    matplotlib axis

    """
    #  check
    for key in attr_dict:
        if key not in ['title', 'ylabel', 'yunits', 'cbar_label', 'cbar_units']:
            warnings.warn('Use_attrs element "{}" not supported'.format(key))

    if 'title' in attr_dict:
        title = get_attributes(attr_dict['title'], xr_obj)
        title = title.replace('.', '. \n')
        title = title.replace(':', ': \n')
        ax.set_title(title, wrap=True)

    if 'ylabel' in attr_dict:
        if 'yunits' in attr_dict and len(get_attributes(attr_dict['yunits'], xr_obj)) >= 1: # second condition avoids '[]' as label
            ax.set_ylabel(get_attributes(attr_dict['ylabel'], xr_obj) + ' (' +
                      get_attributes(attr_dict['yunits'], xr_obj) + ')')
        else:
            ax.set_ylabel(get_attributes(attr_dict['ylabel'], xr_obj))

    # cbar label has to be assigned in main function, ignore.
    if 'cbar_label' in attr_dict:
        pass

    if 'cbar_units' in attr_dict:
        pass

    return ax


def get_suffix(string):
    """ Get suffix of typical Xclim variable names. """
    if re.search("[0-9]{1,2}$|_[Mm]ax$|_[Mm]in$|_[Mm]ean$", string):
        suffix = re.search("[0-9]{1,2}$|[Mm]ax$|[Mm]in$|[Mm]ean$", string).group()
        return suffix
    else:
        raise Exception('No suffix found in {}'.format(string))


def sort_lines(array_dict):
    """
    Label arrays as 'middle', 'upper' and 'lower' for ensemble plotting.

    Parameters
    _______
    array_dict: dict
        Dictionary of format {'name': array...}.

    Returns
    _______
    dict
        Dictionary of {'middle': 'name', 'upper': 'name', 'lower': 'name'}.
    """
    if len(array_dict) != 3:
        raise ValueError('Ensembles must contain exactly three arrays')

    sorted_lines = {}

    for name in array_dict.keys():
        suffix = get_suffix(name)

        if suffix.isalpha():
            if suffix in ['max', 'Max']:
                sorted_lines['upper'] = name
            elif suffix in ['min', 'Min']:
                sorted_lines['lower'] = name
            elif suffix in ['mean', 'Mean']:
                sorted_lines['middle'] = name
        elif suffix.isdigit():
            if int(suffix) >= 51:
                sorted_lines['upper'] = name
            elif int(suffix) <= 49:
                sorted_lines['lower'] = name
            elif int(suffix) == 50:
                sorted_lines['middle'] = name
        else:
            raise Exception('Arrays names must end in format "_mean" or "_p50" ')
    return sorted_lines


def plot_coords(ax, xr_obj, type=None):
    """ Place coordinates on bottom right of plot area. Types are 'location' or 'time'. """
    text=None
    if type == 'location':
        if 'lat' in xr_obj.coords and 'lon' in xr_obj.coords:
            text = 'lat={:.2f}, lon={:.2f}'.format(float(xr_obj['lat']),
                                                   float(xr_obj['lon']))
        else:
            warnings.warn('show_lat_lon set to True, but "lat" and/or "lon" not found in coords')
    if type == 'time':
        if 'time' in xr_obj.coords:
            text = np.datetime_as_string(xr_obj.time.values, unit='D')
        else:
            warnings.warn('show_time set to True, but "time" not found in coords')

    if text:
        ax.text(0.99, 0.01, text, transform=ax.transAxes, ha='right', va='bottom')

    return ax

def split_legend(ax, in_plot=False, axis_factor=0.15, label_gap=0.02):
    #  TODO: check for and fix overlapping labels
    """
    Drawline labels at the end of each line, or outside the plot.

    Parameters
    _______
    ax: matplotlib axis
        The axis containing the legend.
    in_plot: bool (default False)
        If True, prolong plot area to fit labels. If False, print labels outside of plot area.
    axis_factor: float (default 0.15)
        If in_plot is True, fraction of the x-axis length to add at the far right of the plot.
    label_gap: float (default 0.02)
        If in_plot is True, fraction of the x-axis length to add as a gap between line and label.

    Returns
    ______
        matplotlib axis
    """

    #create extra space
    init_xbound = ax.get_xbound()

    ax_bump = (init_xbound[1] - init_xbound[0]) * axis_factor
    label_bump = (init_xbound[1] - init_xbound[0]) * label_gap

    if in_plot is True:
        ax.set_xbound(lower=init_xbound[0], upper=init_xbound[1] + ax_bump)

    #get legend and plot

    handles, labels = ax.get_legend_handles_labels()
    for handle, label in zip(handles, labels):

        last_x = handle.get_xdata()[-1]
        last_y = handle.get_ydata()[-1]

        if isinstance(last_x, np.datetime64):
            last_x = mpl.dates.date2num(last_x)

        color = handle.get_color()
        ls = handle.get_linestyle()

        if in_plot is True:
            ax.text(last_x + label_bump, last_y, label,
                    ha='left', va='center', color=color)
        else:
            trans = mpl.transforms.blended_transform_factory(ax.transAxes, ax.transData)
            ax.text(1.01, last_y, label, ha='left', va='center', color=color, transform=trans)

    return ax

def fill_between_label(sorted_lines, name, array_categ, legend):
    """ Create label for shading in line plots."""
    if legend != 'full':
        label = None
    elif array_categ[name] in ['ENS_PCT_VAR_DS','ENS_PCT_DIM_DS','ENS_PCT_DIM_DA']:
        label = "{}th-{}th percentiles".format(get_suffix(sorted_lines['lower']),
                                               get_suffix(sorted_lines['upper']))
    elif array_categ[name] == 'ENS_STATS_VAR_DS':
        label = 'min-max range'
    else:
        label = None

    return label


def get_var_group(da, path_to_json):
    """Get IPCC variable group from DataArray using a json file (spirograph/data/ipcc_colors/variable_groups.json)."""

    # create dict
    with open(path_to_json) as f:
        var_dict = json.load(f)

    matches = []

    # look in DataArray name
    if hasattr(da,'name'):
        for v in var_dict:
            regex = r"(?:^|[^a-zA-Z])({})(?:[^a-zA-Z]|$)".format(v)
            if re.search(regex, da.name):
                matches.append(var_dict[v])

    # look in history
    if hasattr(da, 'history') and len(matches) == 0:
        for v in var_dict:
            regex = r"(?:^|[^a-zA-Z])({})(?:[^a-zA-Z]|$)".format(v)  # matches when variable is not inside word
            if re.search(regex, da.history):
                matches.append(var_dict[v])

    matches = np.unique(matches)

    if len(matches) == 0:
        warnings.warn('Colormap warning: Variable type not found. Use the cmap argument.')
        return 'misc'
    elif len(matches) >= 2:
        warnings.warn('Colormap warning: More than one variable type found. Use the cmap argument.')
        return 'misc'
    else:
        return matches[0]


def create_cmap(var_group=None, levels=None, divergent=False, filename=None):
    """
    Create colormap according to variable type.

    Parameters
    _________
    var_group: str
        Variable group from IPCC scheme.
    levels: int
        Number of levels for discrete colormaps. Must be between 2 and 21, inclusive. If None, use continuous colormap.
    divergent: bool or int, float
        Diverging colormap. If False, use sequential colormap.
    filename: str
        Name of IPCC colormap file. If not None, 'var_group' and 'divergent' are not used.
    """

    # func to get position of sequential cmap in txt file
    def skip_rows(levels):
        skiprows = 1

        if levels > 5:
            for i in np.arange(5, levels):
                skiprows += i + 1
        return skiprows

    if filename:
        if 'disc' in filename:
            folder = 'discrete_colormaps_rgb_0-255'
        else:
            folder = 'continuous_colormaps_rgb_0-255'

        filename = filename.replace('.txt', '')

    else:
        # filename
        if divergent is not False:
            filename = var_group + '_div'
        else:
            if var_group == 'misc':
                filename = var_group + '_seq_3'  # Batlow
            else:
                filename = var_group + '_seq'

        # continuous or discrete
        if levels:
            folder = 'discrete_colormaps_rgb_0-255'
            filename = filename + '_disc'
        else:
            folder = 'continuous_colormaps_rgb_0-255'

    # parent should be 'spirograph/'
    path = Path(__file__).parents[1] / 'data/ipcc_colors' / folder / (filename + '.txt')

    if levels:
        rgb_data = np.loadtxt(path, skiprows=skip_rows(levels), max_rows=levels)
    else:
        rgb_data = np.loadtxt(path)

    # convert to 0-1 RGB
    rgb_data = rgb_data / 255

    if levels or '_disc' in filename:
        N = levels
    else:
        N = 256  # default value

    cmap = mcolors.LinearSegmentedColormap.from_list('cmap', rgb_data, N=N)

    return cmap

def cbar_ticks(plot_obj, levels):
    """create list of ticks for colorbar based on DataArray values, to avoid crowded ax."""
    vmin = plot_obj.colorbar.vmin
    vmax = plot_obj.colorbar.vmax

    ticks = np.linspace(vmin, vmax, levels+1)

    # if there are more than 7 levels, return every second label
    if levels >= 7:
        ticks = [ticks[i] for i in np.arange(0, len(ticks), 2)]

    return ticks

def get_rotpole(xr_obj):
    try:
        rotpole = ccrs.RotatedPole(
            pole_longitude=xr_obj.rotated_pole.grid_north_pole_longitude,
            pole_latitude=xr_obj.rotated_pole.grid_north_pole_latitude,
            central_rotated_longitude=xr_obj.rotated_pole.north_pole_grid_longitude)
        return rotpole
    except:
        warnings.warn('Rotated pole not found. Specify a transform if necessary.')
        return None



def wrap_text(text, threshold=30, min_line_len=12):
    """ Wrap text from characters or central whitespace."""
    if len(text) >= threshold:
        if '. ' in text:
            text = text.replace('. ','.\n')
        if ': ' in text:
            text = text.replace(': ',':\n')
        if '. ' not in text and ': ' not in text: # if neither, find the middle space.
            center = len(text) // 2
            spaces = [m.start() for m in re.finditer("\s", text)] # position of whitespaces
            relative = [abs(s-center) for s in spaces]
            central = spaces[np.argmin(relative)]
            text = text[:central] + "\n" + text[central+1:]

<<<<<<< HEAD
    return text

def gpd_to_ccrs(path, projection):
    """ Opens shapefile with geopandas and convert to cartopy projection.
    Parameters
    ----------
    path: str
        Path to shapefile.
    projection: ccrs cartopy
    """
    prj4 = projection.proj4_init
    return gpd.read_file(path).to_crs(prj4)
=======
        #if one of the middle lines is too short, put it back.
        lines = text.splitlines(keepends=True)
        if len(lines) > 2:
            lengths = [len(line) for line in lines[1:-1]]
            for l, i in zip(lengths, range(len(lengths))):
                if l < min_line_len:
                    lines[i] = lines[i].replace('\n', ' ')
            sep = ''
            text = sep.join(lines)

    return text

def convert_scen_name(name):
    """Convert SSP, RCP, CMIP strings to proper format"""

    matches = re.findall(r"(?:SSP|RCP|CMIP)[0-9]{1,3}", name, flags=re.I)
    if matches:
        for s in matches:
            if sum(c.isdigit() for c in s) == 3:
                new_s = s.replace(s[-3:], s[-3] + '-' + s[-2] + '.'+ s[-1]).upper() # ssp245 to SSP2-4.5
                new_name = name.replace(s,new_s) # put back in name
            elif sum(c.isdigit() for c in s) == 2:
                new_s = s.replace(s[-2:], s[-2] + '.'+ s[-1]).upper() # rcp45 to RCP4.5
                new_name = name.replace(s,new_s)
            else:
                new_s = s.upper() # cmip5 to CMIP5
                new_name = name.replace(s, new_s)

        return new_name
    else:
        return name


def get_scen_color(name,path_to_dict):
    """Get color corresponding to SSP,RCP or CMIP."""
    with open(path_to_dict) as f:
        color_dict = json.load(f)

    regex = r"(?:CMIP|RCP|SSP)[0-9\.-]{1,5}"
    matches = re.findall(regex, name)
    if matches:
        colors = [color_dict[m] for m in matches if m in color_dict]
        if colors:
            return colors[-1]  # last entry
        else:
            return None
    else:
        return None

def process_keys(dict, function):
    old_keys = [key for key in dict]
    for old_key in old_keys:
        new_key = function(old_key)
        dict[new_key] = dict.pop(old_key)
    return dict
>>>>>>> 73748328
<|MERGE_RESOLUTION|>--- conflicted
+++ resolved
@@ -449,20 +449,6 @@
             central = spaces[np.argmin(relative)]
             text = text[:central] + "\n" + text[central+1:]
 
-<<<<<<< HEAD
-    return text
-
-def gpd_to_ccrs(path, projection):
-    """ Opens shapefile with geopandas and convert to cartopy projection.
-    Parameters
-    ----------
-    path: str
-        Path to shapefile.
-    projection: ccrs cartopy
-    """
-    prj4 = projection.proj4_init
-    return gpd.read_file(path).to_crs(prj4)
-=======
         #if one of the middle lines is too short, put it back.
         lines = text.splitlines(keepends=True)
         if len(lines) > 2:
@@ -474,6 +460,18 @@
             text = sep.join(lines)
 
     return text
+
+
+def gpd_to_ccrs(path, projection):
+    """ Opens shapefile with geopandas and convert to cartopy projection.
+    Parameters
+    ----------
+    path: str
+        Path to shapefile.
+    projection: ccrs cartopy
+    """
+    prj4 = projection.proj4_init
+    return gpd.read_file(path).to_crs(prj4)
 
 def convert_scen_name(name):
     """Convert SSP, RCP, CMIP strings to proper format"""
@@ -518,4 +516,3 @@
         new_key = function(old_key)
         dict[new_key] = dict.pop(old_key)
     return dict
->>>>>>> 73748328
