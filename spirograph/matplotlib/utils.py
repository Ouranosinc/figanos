--- conflicted
+++ resolved
@@ -534,33 +534,19 @@
     return text
 
 
-<<<<<<< HEAD
 def gpd_to_ccrs(df: gpd.GeoDataFrame, proj: ccrs.CRS):
-=======
-def gpd_to_ccrs(df, proj):
->>>>>>> 0a08bb89
     """Opens shapefile with geopandas and convert to cartopy projection.
 
     Parameters
     ----------
-<<<<<<< HEAD
     df : gpd.GeoDataFrame
         GeoDataFrame (geopandas) geometry to be added to axis.
     proj : ccrs.CRS
-=======
-    df: GeoDataFrame
-        GeoDataFrame (geopandas) geometry to be added to axis.
-    proj: ccrs projection
->>>>>>> 0a08bb89
         Projection to use, taken from the cartopy.crs options.
 
     Returns
     --------
-<<<<<<< HEAD
     gpd.GeoDataFrame
-=======
-    GeoDataFrame
->>>>>>> 0a08bb89
         GeoDataFrame adjusted to given projection
     """
     prj4 = proj.proj4_init
