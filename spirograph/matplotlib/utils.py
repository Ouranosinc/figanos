--- conflicted
+++ resolved
@@ -518,7 +518,6 @@
         new_key = function(old_key)
         dict[new_key] = dict.pop(old_key)
     return dict
-<<<<<<< HEAD
 
 def categorical_colors():
     """ Return a list of the categorical colors associated with certain strings (SSP,RCP,CMIP)."""
@@ -527,5 +526,3 @@
         cat = json.load(f)
 
         return cat
-=======
->>>>>>> 6cafce19
