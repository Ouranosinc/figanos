--- conflicted
+++ resolved
@@ -1222,44 +1222,6 @@
     return ax
 
 
-<<<<<<< HEAD
-def taylordiagram(
-    data: xr.DataArray | dict[str, xr.DataArray],
-    plot_kw: dict[str, Any] | None = None,
-    fig_kw: dict[str, Any] | None = None,
-    std_range: tuple = (0, 1.5),
-    contours: int | None = None,
-    contours_kw: dict[str, Any] | None = None,
-    legend_kw: dict[str, Any] | None = None,
-    std_label: str | None = None,
-    corr_label: str | None = None,
-):
-    """
-    Build a Taylor diagram. Based on the following code: https://gist.github.com/ycopin/3342888.
-
-    Parameters
-    ----------
-    data : xr.DataArray or dict
-        DataArray or dictionary of DataArrays created by xclim.sdba.measures.taylordiagram, each corresponding
-        to a point on the diagram. The dictionary keys will become their labels.
-    plot_kw : dict, optional
-        Arguments to pass to the `plot()` function. Changes how the line looks.
-        If 'data' is a dictionary, must be a nested dictionary with the same keys as 'data'.
-    fig_kw : dict, optional
-        Arguments to pass to `plt.figure()`.
-    std_range : tuple
-        Range of the x and y axes, in units of the highest standard deviation in the data.
-    contours : int, optional
-        Number of rsme contours to plot.
-    contours_kw : dict, optional
-        Arguments to pass to `plt.contour()`.
-    legend_kw : dict, optional
-        Arguments to pass to `plt.legend()`.
-    std_label : str, optional
-        Label for the standard deviation (x and y) axes.
-    corr_label : str, optional
-        Label for the correlation axis.
-=======
 def scattermap(
     data: dict[str, Any] | xr.DataArray | xr.Dataset,
     ax: matplotlib.axes.Axes | None = None,
@@ -1347,179 +1309,12 @@
         ==================   =============
     frame : bool
         Show or hide frame. Default False.
->>>>>>> 95c71d24
 
     Returns
     -------
     matplotlib.axes.Axes
     """
 
-<<<<<<< HEAD
-    plot_kw = empty_dict(plot_kw)
-    fig_kw = empty_dict(fig_kw)
-    contours_kw = empty_dict(contours_kw)
-    legend_kw = empty_dict(legend_kw)
-
-    # convert SSP, RCP, CMIP formats in keys
-    if isinstance(data, dict):
-        data = process_keys(data, convert_scen_name)
-    if isinstance(plot_kw, dict):
-        plot_kw = process_keys(plot_kw, convert_scen_name)
-
-    # if only one data input, insert in dict.
-    if not isinstance(data, dict):
-        data = {"_no_label": data}  # mpl excludes labels starting with "_" from legend
-        plot_kw = {"_no_label": empty_dict(plot_kw)}
-    elif not plot_kw:
-        plot_kw = {}
-        for key in data.keys():
-            plot_kw[key] = {}
-
-    # check type
-    for key, v in data.items():
-        if not isinstance(v, xr.DataArray):
-            raise TypeError("All objects in 'data' must be xarray DataArrays")
-        if "taylor_param" not in v.dims:
-            raise ValueError("All DataArrays must contain a 'taylor_param' dimension.")
-
-    # extract ref to be used in plot
-    ref_std = list(data.values())[0].sel(taylor_param="ref_std").values
-    # check if ref is the same in all DataArrays and get the highest std (for ax limits)
-    if len(data) > 1:
-        for key, da in data.items():
-            if da.sel(taylor_param="ref_std").values != ref_std:
-                raise ValueError(
-                    "All reference standard deviation values must be identical"
-                )
-
-    # get highest std for axis limits
-    max_std = [ref_std]
-    for key, da in data.items():
-        max_std.append(
-            float(
-                max(
-                    da.sel(taylor_param="ref_std").values,
-                    da.sel(taylor_param="sim_std").values,
-                )
-            )
-        )
-
-    # make labels
-    if not std_label:
-        try:
-            std_label = "standard deviation" + f" ({list(data.values())[0].units})"
-        except AttributeError:
-            std_label = "Standard deviation"
-
-    if not corr_label:
-        try:
-            if "Pearson" in list(data.values())[0].correlation_type:
-                corr_label = "Pearson correlation"
-        except AttributeError:
-            corr_label = "Correlation"
-
-    # build diagram
-    transform = PolarAxes.PolarTransform()
-
-    # Setup the axis, here we map angles in degrees to angles in radius
-    rlocs = np.array([0, 0.2, 0.4, 0.6, 0.8, 1])
-    rlocs_deg = rlocs * 90
-    tlocs = rlocs_deg * np.pi / 180  # convert degrees to radians
-    gl1 = gf.FixedLocator(tlocs)  # Positions
-    tf1 = gf.DictFormatter(dict(zip(tlocs, np.flip(rlocs).astype(str))))
-
-    # Standard deviation axis extent
-    radius_min = std_range[0] * max(max_std)
-    radius_max = std_range[1] * max(max_std)
-
-    # Set up the axes range in the parameter "extremes"
-    ghelper = GridHelperCurveLinear(
-        transform,
-        extremes=(0, np.pi / 2, radius_min, radius_max),
-        grid_locator1=gl1,
-        tick_formatter1=tf1,
-    )
-
-    fig = plt.figure(**fig_kw)
-
-    floating_ax = FloatingSubplot(fig, 111, grid_helper=ghelper)
-    fig.add_subplot(floating_ax)
-
-    # Adjust axes
-    floating_ax.axis["top"].set_axis_direction("bottom")  # "Angle axis"
-    floating_ax.axis["top"].toggle(ticklabels=True, label=True)
-    floating_ax.axis["top"].major_ticklabels.set_axis_direction("top")
-    floating_ax.axis["top"].label.set_axis_direction("top")
-    floating_ax.axis["top"].label.set_text(corr_label)
-
-    floating_ax.axis["left"].set_axis_direction("bottom")  # "X axis"
-    floating_ax.axis["left"].label.set_text(std_label)
-
-    floating_ax.axis["right"].set_axis_direction("top")  # "Y axis"
-    floating_ax.axis["right"].toggle(ticklabels=True, label=True)
-    floating_ax.axis["right"].major_ticklabels.set_axis_direction("left")
-    floating_ax.axis["right"].label.set_text(std_label)
-
-    floating_ax.axis["bottom"].set_visible(False)  # Useless
-
-    # Contours along standard deviations
-    floating_ax.grid(visible=True, alpha=0.4)
-    floating_ax.set_title("")
-
-    ax = floating_ax.get_aux_axes(transform)  # return the axes that can be plotted on
-
-    # plot reference
-    ref_pt = ax.scatter(0, ref_std, c="#154504", marker="s", label="reference")
-    points = [ref_pt]  # set up for later
-
-    # rmse contours from reference standard deviation
-    if contours:
-        radii, angles = np.meshgrid(
-            np.linspace(radius_min, radius_max), np.linspace(0, np.pi / 2)
-        )
-        # Compute centered RMS difference
-        rms = np.sqrt(ref_std**2 + radii**2 - 2 * ref_std * radii * np.cos(angles))
-
-        contours_kw = {"linestyles": "--", "linewidths": 0.5} | contours_kw
-        ct = ax.contour(angles, radii, rms, levels=contours, **contours_kw)
-
-        ax.clabel(ct, ct.levels, fontsize=8)
-
-        ct_line = Line2D([0], [0], ls="--", lw=1, c="k", alpha=0.4, label="rmse")
-        points.append(ct_line)
-
-    # get color options
-    style_colors = matplotlib.rcParams["axes.prop_cycle"].by_key()["color"]
-    if len(data) > len(style_colors):
-        style_colors = style_colors * math.ceil(len(data) / len(style_colors))
-    cat_colors = Path(__file__).parents[1] / "data/ipcc_colors/categorical_colors.json"
-
-    # plot scatter
-    for (key, da), i in zip(data.items(), range(len(data))):
-        # look for SSP, RCP, CMIP model color
-        if get_scen_color(key, cat_colors):
-            plot_kw[key].setdefault("color", get_scen_color(key, cat_colors))
-        else:
-            plot_kw[key].setdefault("color", style_colors[i])
-
-        # convert corr to polar coordinates
-        plot_corr = (1 - da.sel(taylor_param="corr").values) * 90 * np.pi / 180
-
-        # set defaults
-        plot_kw[key] = {"label": key} | plot_kw[key]
-
-        # plot
-        pt = ax.scatter(
-            plot_corr, da.sel(taylor_param="sim_std").values, **plot_kw[key]
-        )
-        points.append(pt)
-
-    # legend
-    legend_kw.setdefault("loc", "upper right")
-    fig.legend(points, [pt.get_label() for pt in points])
-
-    return floating_ax
-=======
     # create empty dicts if None
     use_attrs = empty_dict(use_attrs)
     fig_kw = empty_dict(fig_kw)
@@ -1742,4 +1537,221 @@
         ax.add_geometries(**geometries_kw)
 
     return ax
->>>>>>> 95c71d24
+
+
+def taylordiagram(
+    data: xr.DataArray | dict[str, xr.DataArray],
+    plot_kw: dict[str, Any] | None = None,
+    fig_kw: dict[str, Any] | None = None,
+    std_range: tuple = (0, 1.5),
+    contours: int | None = None,
+    contours_kw: dict[str, Any] | None = None,
+    legend_kw: dict[str, Any] | None = None,
+    std_label: str | None = None,
+    corr_label: str | None = None,
+):
+    """
+    Build a Taylor diagram. Based on the following code: https://gist.github.com/ycopin/3342888.
+
+    Parameters
+    ----------
+    data : xr.DataArray or dict
+        DataArray or dictionary of DataArrays created by xclim.sdba.measures.taylordiagram, each corresponding
+        to a point on the diagram. The dictionary keys will become their labels.
+    plot_kw : dict, optional
+        Arguments to pass to the `plot()` function. Changes how the line looks.
+        If 'data' is a dictionary, must be a nested dictionary with the same keys as 'data'.
+    fig_kw : dict, optional
+        Arguments to pass to `plt.figure()`.
+    std_range : tuple
+        Range of the x and y axes, in units of the highest standard deviation in the data.
+    contours : int, optional
+        Number of rsme contours to plot.
+    contours_kw : dict, optional
+        Arguments to pass to `plt.contour()`.
+    legend_kw : dict, optional
+        Arguments to pass to `plt.legend()`.
+    std_label : str, optional
+        Label for the standard deviation (x and y) axes.
+    corr_label : str, optional
+        Label for the correlation axis.
+
+    Returns
+    -------
+    matplotlib.axes.Axes
+    """
+
+    plot_kw = empty_dict(plot_kw)
+    fig_kw = empty_dict(fig_kw)
+    contours_kw = empty_dict(contours_kw)
+    legend_kw = empty_dict(legend_kw)
+
+    # convert SSP, RCP, CMIP formats in keys
+    if isinstance(data, dict):
+        data = process_keys(data, convert_scen_name)
+    if isinstance(plot_kw, dict):
+        plot_kw = process_keys(plot_kw, convert_scen_name)
+
+    # if only one data input, insert in dict.
+    if not isinstance(data, dict):
+        data = {"_no_label": data}  # mpl excludes labels starting with "_" from legend
+        plot_kw = {"_no_label": empty_dict(plot_kw)}
+    elif not plot_kw:
+        plot_kw = {}
+        for key in data.keys():
+            plot_kw[key] = {}
+
+    # check type
+    for key, v in data.items():
+        if not isinstance(v, xr.DataArray):
+            raise TypeError("All objects in 'data' must be xarray DataArrays")
+        if "taylor_param" not in v.dims:
+            raise ValueError("All DataArrays must contain a 'taylor_param' dimension.")
+
+    # remove negative correlations
+    initial_len = len(data)
+    data = {
+        key: da for key, da in data.items() if da.sel(taylor_param="corr").values >= 0
+    }
+    if len(data) != initial_len:
+        warnings.warn(
+            f"{initial_len - len(data)} points with negative correlations will not be plotted"
+        )
+
+    # extract ref to be used in plot
+    ref_std = list(data.values())[0].sel(taylor_param="ref_std").values
+    # check if ref is the same in all DataArrays and get the highest std (for ax limits)
+    if len(data) > 1:
+        for key, da in data.items():
+            if da.sel(taylor_param="ref_std").values != ref_std:
+                raise ValueError(
+                    "All reference standard deviation values must be identical"
+                )
+
+    # get highest std for axis limits
+    max_std = [ref_std]
+    for key, da in data.items():
+        max_std.append(
+            float(
+                max(
+                    da.sel(taylor_param="ref_std").values,
+                    da.sel(taylor_param="sim_std").values,
+                )
+            )
+        )
+
+    # make labels
+    if not std_label:
+        try:
+            std_label = "standard deviation" + f" ({list(data.values())[0].units})"
+        except AttributeError:
+            std_label = "Standard deviation"
+
+    if not corr_label:
+        try:
+            if "Pearson" in list(data.values())[0].correlation_type:
+                corr_label = "Pearson correlation"
+        except AttributeError:
+            corr_label = "Correlation"
+
+    # build diagram
+    transform = PolarAxes.PolarTransform()
+
+    # Setup the axis, here we map angles in degrees to angles in radius
+    rlocs = np.array([0, 0.2, 0.4, 0.6, 0.8, 1])
+    rlocs_deg = rlocs * 90
+    tlocs = rlocs_deg * np.pi / 180  # convert degrees to radians
+    gl1 = gf.FixedLocator(tlocs)  # Positions
+    tf1 = gf.DictFormatter(dict(zip(tlocs, np.flip(rlocs).astype(str))))
+
+    # Standard deviation axis extent
+    radius_min = std_range[0] * max(max_std)
+    radius_max = std_range[1] * max(max_std)
+
+    # Set up the axes range in the parameter "extremes"
+    ghelper = GridHelperCurveLinear(
+        transform,
+        extremes=(0, np.pi / 2, radius_min, radius_max),
+        grid_locator1=gl1,
+        tick_formatter1=tf1,
+    )
+
+    fig = plt.figure(**fig_kw)
+
+    floating_ax = FloatingSubplot(fig, 111, grid_helper=ghelper)
+    fig.add_subplot(floating_ax)
+
+    # Adjust axes
+    floating_ax.axis["top"].set_axis_direction("bottom")  # "Angle axis"
+    floating_ax.axis["top"].toggle(ticklabels=True, label=True)
+    floating_ax.axis["top"].major_ticklabels.set_axis_direction("top")
+    floating_ax.axis["top"].label.set_axis_direction("top")
+    floating_ax.axis["top"].label.set_text(corr_label)
+
+    floating_ax.axis["left"].set_axis_direction("bottom")  # "X axis"
+    floating_ax.axis["left"].label.set_text(std_label)
+
+    floating_ax.axis["right"].set_axis_direction("top")  # "Y axis"
+    floating_ax.axis["right"].toggle(ticklabels=True, label=True)
+    floating_ax.axis["right"].major_ticklabels.set_axis_direction("left")
+    floating_ax.axis["right"].label.set_text(std_label)
+
+    floating_ax.axis["bottom"].set_visible(False)  # Useless
+
+    # Contours along standard deviations
+    floating_ax.grid(visible=True, alpha=0.4)
+    floating_ax.set_title("")
+
+    ax = floating_ax.get_aux_axes(transform)  # return the axes that can be plotted on
+
+    # plot reference
+    ref_pt = ax.scatter(0, ref_std, c="#154504", marker="s", label="reference")
+    points = [ref_pt]  # set up for later
+
+    # rmse contours from reference standard deviation
+    if contours:
+        radii, angles = np.meshgrid(
+            np.linspace(radius_min, radius_max), np.linspace(0, np.pi / 2)
+        )
+        # Compute centered RMS difference
+        rms = np.sqrt(ref_std**2 + radii**2 - 2 * ref_std * radii * np.cos(angles))
+
+        contours_kw = {"linestyles": "--", "linewidths": 0.5} | contours_kw
+        ct = ax.contour(angles, radii, rms, levels=contours, **contours_kw)
+
+        ax.clabel(ct, ct.levels, fontsize=8)
+
+        ct_line = Line2D([0], [0], ls="--", lw=1, c="k", alpha=0.4, label="rmse")
+        points.append(ct_line)
+
+    # get color options
+    style_colors = matplotlib.rcParams["axes.prop_cycle"].by_key()["color"]
+    if len(data) > len(style_colors):
+        style_colors = style_colors * math.ceil(len(data) / len(style_colors))
+    cat_colors = Path(__file__).parents[1] / "data/ipcc_colors/categorical_colors.json"
+
+    # plot scatter
+    for (key, da), i in zip(data.items(), range(len(data))):
+        # look for SSP, RCP, CMIP model color
+        if get_scen_color(key, cat_colors):
+            plot_kw[key].setdefault("color", get_scen_color(key, cat_colors))
+        else:
+            plot_kw[key].setdefault("color", style_colors[i])
+
+        # convert corr to polar coordinates
+        plot_corr = (1 - da.sel(taylor_param="corr").values) * 90 * np.pi / 180
+
+        # set defaults
+        plot_kw[key] = {"label": key} | plot_kw[key]
+
+        # plot
+        pt = ax.scatter(
+            plot_corr, da.sel(taylor_param="sim_std").values, **plot_kw[key]
+        )
+        points.append(pt)
+
+    # legend
+    legend_kw.setdefault("loc", "upper right")
+    fig.legend(points, [pt.get_label() for pt in points])
+
+    return floating_ax