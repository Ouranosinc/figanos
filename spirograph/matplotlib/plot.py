import cartopy.crs as ccrs
import cartopy.feature as cfeature
import matplotlib.pyplot as plt
import numpy as np
import xarray as xr
import warnings

from spirograph.matplotlib.utils import *


def _plot_realizations(ax, da, name, plot_kw, non_dict_data):
    """ Plot realizations from a DataArray, inside or outside a Dataset.

    Parameters
    _________
    da: DataArray
        The DataArray containing the realizations.
    name: str
        The label to be used in the first part of a composite label.
        Can be the name of the parent Dataset or that of the DataArray.
    plot_kw: dict
        Dictionary of kwargs coming from the timeseries() input.
    ax: matplotlib axis
        The Matplotlib axis.

    Returns
    _______
    Matplotlib axis
    """
    ignore_label = False

    for r in da.realization.values:

        if plot_kw[name]:  # if kwargs (all lines identical)
            if not ignore_label:  # if label not already in legend
                label = '' if non_dict_data is True else name
                ignore_label = True
            else:
                label = ''
        else:
            label = str(r) if non_dict_data is True else (name + '_' + str(r))

        ax.plot(da.sel(realization=r)['time'], da.sel(realization=r).values,
                label=label, **plot_kw[name])

    return ax



def timeseries(data, ax=None, use_attrs=None, fig_kw=None, plot_kw=None, legend='lines', show_lat_lon = True):
    """
    Plot time series from 1D Xarray Datasets or DataArrays as line plots.

    Parameters
    __________
    data: dict or Dataset/DataArray
        Input data to plot. It can be a DataArray, Dataset or a dictionary of DataArrays and/or Datasets.
    ax: matplotlib axis
        Matplotlib axis on which to plot.
    use_attrs: dict
        Dict linking a plot element (key, e.g. 'title') to a DataArray attribute (value, e.g. 'Description').
        Default value is {'title': 'description', 'ylabel': 'long_name', 'yunits': 'units'}.
        Only the keys found in the default dict can be used.
    fig_kw: dict
        Arguments to pass to `plt.subplots()`. Only works if `ax` is not provided.
    plot_kw: dict
        Arguments to pass to the `plot()` function. Changes how the line looks.
        If 'data' is a dictionary, must be a nested dictionary with the same keys as 'data'.
    legend: str (default 'lines')
        'full' (lines and shading), 'lines' (lines only), 'in_plot' (end of lines),
         'edge' (out of plot), 'none' (no legend).
    show_lat_lon: bool (default True)
        If True, show latitude and longitude coordinates at the bottom right of the figure.
    Returns
    _______
        matplotlib axis
    """
    # convert SSP, RCP, CMIP formats in keys
    if type(data) == dict:
        data = process_keys(data, convert_scen_name)
    if type(plot_kw) == dict:
        plot_kw = process_keys(plot_kw, convert_scen_name)

    # create empty dicts if None
    use_attrs = empty_dict(use_attrs)
    fig_kw = empty_dict(fig_kw)
    plot_kw = empty_dict(plot_kw)

    # if only one data input, insert in dict.
    non_dict_data = False
    if type(data) != dict:
        non_dict_data = True
        data = {'_no_label': data}  # mpl excludes labels starting with "_" from legend
        plot_kw = {'_no_label': empty_dict(plot_kw)}

    # assign keys to plot_kw if not there
    if non_dict_data is False:
        for name in data:
            if name not in plot_kw:
                plot_kw[name] = {}
        for key in plot_kw:
            if key not in data:
                raise Exception('plot_kw must be a nested dictionary with keys corresponding to the keys in "data"')

    # check: type
    for name, arr in data.items():
        if not isinstance(arr, (xr.Dataset, xr.DataArray)):
            raise TypeError('"data" must contain a xr.Dataset, a xr.DataArray or a dictionary of such objects.')

    # check: 'time' dimension and calendar format
    data = check_timeindex(data)

    # set default use_attrs values
    use_attrs.setdefault('title', 'description')
    use_attrs.setdefault('ylabel', 'long_name')
    use_attrs.setdefault('yunits', 'units')

    # set fig, ax if not provided
    if not ax:
        fig, ax = plt.subplots(**fig_kw)

    # dict of array 'categories'
    array_categ = {name: get_array_categ(array) for name, array in data.items()}

    lines_dict = {}  # created to facilitate accessing line properties later

    # get data and plot
    for name, arr in data.items():

        # look for SSP, RCP, CMIP color
        cat_colors = Path(__file__).parents[1] / 'data/ipcc_colors/categorical_colors.json'
        if get_scen_color(name, cat_colors):
            plot_kw[name].setdefault('color', get_scen_color(name, cat_colors))

        #  remove 'label' to avoid error due to double 'label' args
        if 'label' in plot_kw[name]:
            del plot_kw[name]['label']
            warnings.warn('"label" entry in plot_kw[{}] will be ignored.'.format(name))

        if array_categ[name] == "ENS_REALS_DA":
            _plot_realizations(ax, arr, name, plot_kw, non_dict_data)

        elif array_categ[name] == "ENS_REALS_DS":
            if len(arr.data_vars) >= 2:
                raise Exception('To plot multiple ensembles containing realizations, use DataArrays outside a Dataset')
            for k, sub_arr in arr.data_vars.items():
                _plot_realizations(ax, sub_arr, name, plot_kw, non_dict_data)

        elif array_categ[name] == 'ENS_PCT_DIM_DS':
            for k, sub_arr in arr.data_vars.items():

                sub_name = sub_arr.name if non_dict_data is True else (name + "_" + sub_arr.name)

                # extract each percentile array from the dims
                array_data = {}
                for pct in sub_arr.percentiles.values:
                    array_data[str(pct)] = sub_arr.sel(percentiles=pct)

                # create a dictionary labeling the middle, upper and lower line
                sorted_lines = sort_lines(array_data)

                # plot
                lines_dict[sub_name] = ax.plot(array_data[sorted_lines['middle']]['time'],
                                               array_data[sorted_lines['middle']].values,
                                               label=sub_name, **plot_kw[name])

                ax.fill_between(array_data[sorted_lines['lower']]['time'],
                                array_data[sorted_lines['lower']].values,
                                array_data[sorted_lines['upper']].values,
                                color=lines_dict[sub_name][0].get_color(),
                                linewidth=0.0, alpha=0.2,
                                label=fill_between_label(sorted_lines, name, array_categ, legend))

        # other ensembles
        elif array_categ[name] in ['ENS_PCT_VAR_DS', 'ENS_STATS_VAR_DS', 'ENS_PCT_DIM_DA']:

            # extract each array from the datasets
            array_data = {}
            if array_categ[name] == 'ENS_PCT_DIM_DA':
                for pct in arr.percentiles:
                    array_data[str(int(pct))] = arr.sel(percentiles=int(pct))
            else:
                for k, v in arr.data_vars.items():
                    array_data[k] = v

            # create a dictionary labeling the middle, upper and lower line
            sorted_lines = sort_lines(array_data)

            # plot
            lines_dict[name] = ax.plot(array_data[sorted_lines['middle']]['time'],
                                       array_data[sorted_lines['middle']].values,
                                       label=name, **plot_kw[name])

            ax.fill_between(array_data[sorted_lines['lower']]['time'],
                            array_data[sorted_lines['lower']].values,
                            array_data[sorted_lines['upper']].values,
                            color=lines_dict[name][0].get_color(),
                            linewidth=0.0, alpha=0.2,
                            label=fill_between_label(sorted_lines, name, array_categ, legend))


        #  non-ensemble Datasets
        elif array_categ[name] == "DS":

            ignore_label = False
            for k, sub_arr in arr.data_vars.items():

                sub_name = sub_arr.name if non_dict_data is True else (name + "_" + sub_arr.name)

                #  if kwargs are specified by user, all lines are the same and we want one legend entry
                if plot_kw[name]:
                    label = name if not ignore_label else ''
                    ignore_label = True
                else:
                    label = sub_name

                lines_dict[sub_name] = ax.plot(sub_arr['time'], sub_arr.values, label=label, **plot_kw[name])


        #  non-ensemble DataArrays
        elif array_categ[name] in ['DA']:
            lines_dict[name] = ax.plot(arr['time'], arr.values, label=name, **plot_kw[name])

        else:
            raise Exception('Data structure not supported')  # can probably be removed along with elif logic above,
                                                             # given that get_array_categ() checks also



    #  add/modify plot elements according to the first entry.
    set_plot_attrs(use_attrs, list(data.values())[0], ax)
    ax.set_xlabel('time')  # check_timeindex() already checks for 'time'

    # other plot elements
    if show_lat_lon:
<<<<<<< HEAD
        plot_coords(ax, list(data.values())[0], type='location', backgroundcolor='w')
=======
        plot_coords(ax, list(data.values())[0], type='location', backgroundalpha=1)
>>>>>>> 2ebb9a14

    if legend is not None:
        if not ax.get_legend_handles_labels()[0]:  # check if legend is empty
            pass
        elif legend == 'in_plot':
            split_legend(ax, in_plot=True)
        elif legend == 'edge':
            split_legend(ax, in_plot=False)
        else:
            ax.legend()

    return ax



def gridmap(data, ax=None, use_attrs=None, fig_kw=None, plot_kw=None, projection=ccrs.LambertConformal(),transform=None,
            features=None, geometries_kw=None, contourf=False, cmap=None, levels=None, divergent=False, show_time=False, frame=False):
    """ Create map from 2D data.

    Parameters
    ________
    data: dict, DataArray or Dataset
        Input data do plot. If dictionary, must have only one entry.
    ax: matplotlib axis
        Matplotlib axis on which to plot, with the same projection as the one specified.
    use_attrs: dict
        Dict linking a plot element (key, e.g. 'title') to a DataArray attribute (value, e.g. 'Description').
        Default value is {'title': 'description', 'cbar_label': 'long_name', 'cbar_units': 'units'}.
        Only the keys found in the default dict can be used.
    fig_kw: dict
        Arguments to pass to `plt.figure()`.
    plot_kw: dict
        Arguments to pass to the `xarray.plot.pcolormesh()` or 'xarray.plot.contourf()' function.
        If 'data' is a dictionary, can be a nested dictionary with the same keys as 'data'.
    projection: ccrs projection
        Projection to use, taken from the cartopy.crs options. Ignored if ax is not None.
    transform: ccrs transform
        Transform corresponding to the data coordinate system. If None, an attempt is made to find dimensions matching
        ccrs.PlateCarree() or ccrs.RotatedPole().
    features: list
        List of features to use. Options are the predefined features from
        cartopy.feature: ['coastline', 'borders', 'lakes', 'land', 'ocean', 'rivers'].
    geometries_kw : dict
        Add the given shapely geometries (in the given crs) to axe (see cartopy ax.add_geometry()).
        If contains the key "path" and ends with .shp, will open and convert the shapefile to crs projection.
    contourf: bool
        By default False, use plt.pcolormesh(). If True, use plt.contourf().
    cmap: colormap or str
        Colormap to use. If str, can be a matplotlib or name of the file of an IPCC colormap (see data/ipcc_colors).
        If None, look for common variables (from data/ipcc_colors/varaibles_groups.json) in the name of the DataArray
        or its 'history' attribute and use corresponding colormap, aligned with the IPCC visual style guide 2022
        (https://www.ipcc.ch/site/assets/uploads/2022/09/IPCC_AR6_WGI_VisualStyleGuide_2022.pdf).
    levels: int
        Levels to use to divide the colormap. Acceptable values are from 2 to 21, inclusive.
    divergent: bool or int or float
        If int or float, becomes center of cmap. Default center is 0.
    show_time:bool
        Show time (as date) at bottom right of plot.
    frame: bool
        Show or hide frame. Default False.

    Returns
    _______
        matplotlib axis
    """

    # checks
    if levels:
        if type(levels) != int or levels < 2 or levels > 21:
            raise Exception('levels must be int between 2 and 21, inclusively. To pass a list, use plot_kw={"levels":list()}.')

    #create empty dicts if None
    use_attrs = empty_dict(use_attrs)
    fig_kw = empty_dict(fig_kw)
    plot_kw = empty_dict(plot_kw)

    # set default use_attrs values
    use_attrs.setdefault('title', 'description')
    use_attrs.setdefault('cbar_label', 'long_name')
    use_attrs.setdefault('cbar_units', 'units')

    # extract plot_kw from dict if needed
    if isinstance(data, dict) and plot_kw and list(data.keys())[0] in plot_kw.keys():
        plot_kw = plot_kw[list(data.keys())[0]]

    # if data is dict, extract
    if isinstance(data, dict):
        if len(data) == 1:
            data = list(data.values())[0]
        else:
            raise Exception('`data` must be a dict of len=1, a DataArray or a Dataset')

    # select data to plot
    if isinstance(data, xr.DataArray):
        plot_data = data
    elif isinstance(data, xr.Dataset):
        warnings.warn('data is xr.Dataset; only the first variable will be used in plot')
        plot_data = data[list(data.keys())[0]]
    else:
        raise TypeError('`data` must contain a xr.DataArray or xr.Dataset')

    # setup transform
    if transform is None:
        if 'lat' in data.dims and 'lon' in data.dims:
            transform = ccrs.PlateCarree()
        elif 'rlat' in data.dims and 'rlon' in data.dims:
            if hasattr(data, 'rotated_pole'):
                transform = get_rotpole(data)

    # setup fig, ax
    if not ax:
        fig, ax = plt.subplots(subplot_kw={'projection': projection}, **fig_kw)

    #create cbar label
    if 'cbar_units' in use_attrs and len(get_attributes(use_attrs['cbar_units'], data)) >= 1:  # avoids '[]' as label
        cbar_label = get_attributes(use_attrs['cbar_label'], data) + ' (' + \
                     get_attributes(use_attrs['cbar_units'], data) + ')'
    else:
        cbar_label = get_attributes(use_attrs['cbar_label'], data)

    #colormap
    if type(cmap) == str:
        if cmap not in plt.colormaps():
            try:
                cmap = create_cmap(levels=levels, filename=cmap)
            except FileNotFoundError:
                pass

    elif cmap is None:
        cdata = Path(__file__).parents[1] / 'data/ipcc_colors/variable_groups.json'
        cmap = create_cmap(get_var_group(plot_data, path_to_json=cdata), levels=levels, divergent=divergent)

    # set defaults
    if divergent is not False:
        if type(divergent) in [int, float]:
            plot_kw.setdefault('center', divergent)
        else:
            plot_kw.setdefault('center', 0)

    if 'add_colorbar' not in plot_kw or plot_kw['add_colorbar'] is not False:
        plot_kw.setdefault('cbar_kwargs', {})
        plot_kw['cbar_kwargs'].setdefault('label', wrap_text(cbar_label))

    #plot
    if contourf is False:
        pl = plot_data.plot.pcolormesh(ax=ax, transform=transform, cmap=cmap, **plot_kw)

    else:
        plot_kw.setdefault('levels', levels)
        pl = plot_data.plot.contourf(ax=ax, transform=transform, cmap=cmap, **plot_kw)

    #add features
    if features:
        for f in features:
            ax.add_feature(getattr(cfeature, f.upper()))

    if show_time is True:
        plot_coords(ax, plot_data, type='time', backgroundalpha=0)

    # remove some labels to avoid overcrowding, when levels are used with pcolormesh
    if contourf is False and levels is not None:
        pl.colorbar.ax.set_yticks(cbar_ticks(pl, levels))

    set_plot_attrs(use_attrs, data, ax)

    if frame is False:
        ax.spines['geo'].set_visible(False)

    #add geometries
    if geometries_kw:
        if 'path' in geometries_kw.keys():
            df = gpd_to_ccrs(geometries_kw['path'], projection)
            geometries_kw.pop('path')
            geometries_kw.setdefault('geoms', df['geometry'])
        geometries_kw = {'crs': projection, 'facecolor': 'none', 'edgecolor': 'black'} | geometries_kw
        ax.add_geometries(**geometries_kw)

    return ax<|MERGE_RESOLUTION|>--- conflicted
+++ resolved
@@ -233,11 +233,7 @@
 
     # other plot elements
     if show_lat_lon:
-<<<<<<< HEAD
-        plot_coords(ax, list(data.values())[0], type='location', backgroundcolor='w')
-=======
         plot_coords(ax, list(data.values())[0], type='location', backgroundalpha=1)
->>>>>>> 2ebb9a14
 
     if legend is not None:
         if not ax.get_legend_handles_labels()[0]:  # check if legend is empty
