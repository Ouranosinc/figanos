--- conflicted
+++ resolved
@@ -669,7 +669,137 @@
     return ax
 
 
-<<<<<<< HEAD
+def violin(
+    data: dict[str, Any] | xr.DataArray | xr.Dataset,
+    ax: matplotlib.axes.Axes | None = None,
+    use_attrs: dict[str, Any] | None = None,
+    fig_kw: dict[str, Any] | None = None,
+    plot_kw: dict[str, Any] | None = None,
+    color: str | int | list[str | int] | None = None,
+) -> matplotlib.axes.Axes:
+    """Make violin plot using seaborn.
+
+    Parameters
+    ----------
+    data : dict or Dataset/DataArray
+        Input data to plot. If a dict, must contain DataArrays and/or Datasets.
+    ax : matplotlib.axes.Axes, optional
+        Matplotlib axis on which to plot.
+    use_attrs : dict, optional
+        A dict linking a plot element (key, e.g. 'title') to a DataArray attribute (value, e.g. 'Description').
+        Default value is {'title': 'description', 'ylabel': 'long_name', 'yunits': 'units'}.
+        Only the keys found in the default dict can be used.
+    fig_kw : dict, optional
+        Arguments to pass to `plt.subplots()`. Only works if `ax` is not provided.
+    plot_kw : dict, optional
+        Arguments to pass to the `seaborn.violinplot()` function.
+    color :  str, int or list, optional
+        Unique color or list of colors to use. Integers point to the applied stylesheet's colors, in zero-indexed order.
+        Passing 'color' or 'palette' in plot_kw overrides this argument.
+
+    Returns
+    -------
+    matplotlib.axes.Axes
+    """
+
+    # create empty dicts if None
+    use_attrs = empty_dict(use_attrs)
+    fig_kw = empty_dict(fig_kw)
+    plot_kw = empty_dict(plot_kw)
+
+    # if data is dict, assemble into one DataFrame
+    non_dict_data = True
+    if isinstance(data, dict):
+        non_dict_data = False
+        df = pd.DataFrame()
+        for key, xr_obj in data.items():
+            if isinstance(xr_obj, xr.Dataset):
+                # if one data var, use key
+                if len(list(xr_obj.data_vars)) == 1:
+                    df[key] = xr_obj[list(xr_obj.data_vars)[0]].values
+                # if more than one data var, use key + name of var
+                else:
+                    for data_var in list(xr_obj.data_vars):
+                        df[key + "_" + data_var] = xr_obj[data_var].values
+
+            elif isinstance(xr_obj, xr.DataArray):
+                df[key] = xr_obj.values
+
+            else:
+                raise TypeError(
+                    '"data" must be a xr.Dataset, a xr.DataArray or a dictionary of such objects.'
+                )
+
+    elif isinstance(data, xr.Dataset):
+        # create dataframe
+        df = data.to_dataframe()
+        df = df[data.data_vars]
+
+    elif isinstance(data, xr.DataArray):
+        # create dataframe
+        df = data.to_dataframe()
+        for coord in list(data.coords):
+            if coord in df.columns:
+                df = df.drop(columns=coord)
+
+    else:
+        raise TypeError(
+            '"data" must be a xr.Dataset, a xr.DataArray or a dictionary of such objects.'
+        )
+
+    # set fig, ax if not provided
+    if not ax:
+        fig, ax = plt.subplots(**fig_kw)
+
+    # set default use_attrs values
+    if "orient" in plot_kw and plot_kw["orient"] == "h":
+        use_attrs = {"xlabel": "long_name", "xunits": "units"} | use_attrs
+    else:
+        use_attrs = {"ylabel": "long_name", "yunits": "units"} | use_attrs
+
+    #  add/modify plot elements according to the first entry.
+    if non_dict_data:
+        set_plot_obj = data
+    else:
+        set_plot_obj = list(data.values())[0]
+
+    set_plot_attrs(
+        use_attrs,
+        xr_obj=set_plot_obj,
+        ax=ax,
+        title_loc="left",
+        wrap_kw={"min_line_len": 35, "max_line_len": 48},
+    )
+
+    # color
+    if color:
+        style_colors = matplotlib.rcParams["axes.prop_cycle"].by_key()["color"]
+        if isinstance(color, str):
+            plot_kw.setdefault("color", color)
+        elif isinstance(color, int):
+            try:
+                plot_kw.setdefault("color", style_colors[color])
+            except IndexError:
+                raise IndexError("Index out of range of stylesheet colors")
+        elif isinstance(color, list):
+            for c, i in zip(color, np.arange(len(color))):
+                if isinstance(c, int):
+                    try:
+                        color[i] = style_colors[c]
+                    except IndexError:
+                        raise IndexError("Index out of range of stylesheet colors")
+            plot_kw.setdefault("palette", color)
+
+    # plot
+    sns.violinplot(df, ax=ax, **plot_kw)
+
+    # grid
+    if "orient" in plot_kw and plot_kw["orient"] == "h":
+        ax.grid(visible=True, axis="x")
+
+    return ax
+
+
 def stripes(
     data: dict[str, Any] | xr.DataArray | xr.Dataset,
     ax: matplotlib.axes.Axes | None = None,
@@ -705,35 +835,6 @@
         Show colorbar.
     cbar_kw: dict, optional
         Arguments to pass to plt.colorbar.
-=======
-def violin(
-    data: dict[str, Any] | xr.DataArray | xr.Dataset,
-    ax: matplotlib.axes.Axes | None = None,
-    use_attrs: dict[str, Any] | None = None,
-    fig_kw: dict[str, Any] | None = None,
-    plot_kw: dict[str, Any] | None = None,
-    color: str | int | list[str | int] | None = None,
-) -> matplotlib.axes.Axes:
-    """Make violin plot using seaborn.
-
-    Parameters
-    ----------
-    data : dict or Dataset/DataArray
-        Input data to plot. If a dict, must contain DataArrays and/or Datasets.
-    ax : matplotlib.axes.Axes, optional
-        Matplotlib axis on which to plot.
-    use_attrs : dict, optional
-        A dict linking a plot element (key, e.g. 'title') to a DataArray attribute (value, e.g. 'Description').
-        Default value is {'title': 'description', 'ylabel': 'long_name', 'yunits': 'units'}.
-        Only the keys found in the default dict can be used.
-    fig_kw : dict, optional
-        Arguments to pass to `plt.subplots()`. Only works if `ax` is not provided.
-    plot_kw : dict, optional
-        Arguments to pass to the `seaborn.violinplot()` function.
-    color :  str, int or list, optional
-        Unique color or list of colors to use. Integers point to the applied stylesheet's colors, in zero-indexed order.
-        Passing 'color' or 'palette' in plot_kw overrides this argument.
->>>>>>> c90fe29b
 
     Returns
     -------
@@ -741,7 +842,6 @@
     """
 
     # create empty dicts if None
-<<<<<<< HEAD
     fig_kw = empty_dict(fig_kw)
     cbar_kw = empty_dict(cbar_kw)
 
@@ -900,100 +1000,5 @@
         plt.colorbar(sm, **cbar_kw)
         cax.spines["outline"].set_visible(False)
         cax.set_xscale("linear")
-=======
-    use_attrs = empty_dict(use_attrs)
-    fig_kw = empty_dict(fig_kw)
-    plot_kw = empty_dict(plot_kw)
-
-    # if data is dict, assemble into one DataFrame
-    non_dict_data = True
-    if isinstance(data, dict):
-        non_dict_data = False
-        df = pd.DataFrame()
-        for key, xr_obj in data.items():
-            if isinstance(xr_obj, xr.Dataset):
-                # if one data var, use key
-                if len(list(xr_obj.data_vars)) == 1:
-                    df[key] = xr_obj[list(xr_obj.data_vars)[0]].values
-                # if more than one data var, use key + name of var
-                else:
-                    for data_var in list(xr_obj.data_vars):
-                        df[key + "_" + data_var] = xr_obj[data_var].values
-
-            elif isinstance(xr_obj, xr.DataArray):
-                df[key] = xr_obj.values
-
-            else:
-                raise TypeError(
-                    '"data" must be a xr.Dataset, a xr.DataArray or a dictionary of such objects.'
-                )
-
-    elif isinstance(data, xr.Dataset):
-        # create dataframe
-        df = data.to_dataframe()
-        df = df[data.data_vars]
-
-    elif isinstance(data, xr.DataArray):
-        # create dataframe
-        df = data.to_dataframe()
-        for coord in list(data.coords):
-            if coord in df.columns:
-                df = df.drop(columns=coord)
-
-    else:
-        raise TypeError(
-            '"data" must be a xr.Dataset, a xr.DataArray or a dictionary of such objects.'
-        )
-
-    # set fig, ax if not provided
-    if not ax:
-        fig, ax = plt.subplots(**fig_kw)
-
-    # set default use_attrs values
-    if "orient" in plot_kw and plot_kw["orient"] == "h":
-        use_attrs = {"xlabel": "long_name", "xunits": "units"} | use_attrs
-    else:
-        use_attrs = {"ylabel": "long_name", "yunits": "units"} | use_attrs
-
-    #  add/modify plot elements according to the first entry.
-    if non_dict_data:
-        set_plot_obj = data
-    else:
-        set_plot_obj = list(data.values())[0]
-
-    set_plot_attrs(
-        use_attrs,
-        xr_obj=set_plot_obj,
-        ax=ax,
-        title_loc="left",
-        wrap_kw={"min_line_len": 35, "max_line_len": 48},
-    )
-
-    # color
-    if color:
-        style_colors = matplotlib.rcParams["axes.prop_cycle"].by_key()["color"]
-        if isinstance(color, str):
-            plot_kw.setdefault("color", color)
-        elif isinstance(color, int):
-            try:
-                plot_kw.setdefault("color", style_colors[color])
-            except IndexError:
-                raise IndexError("Index out of range of stylesheet colors")
-        elif isinstance(color, list):
-            for c, i in zip(color, np.arange(len(color))):
-                if isinstance(c, int):
-                    try:
-                        color[i] = style_colors[c]
-                    except IndexError:
-                        raise IndexError("Index out of range of stylesheet colors")
-            plot_kw.setdefault("palette", color)
-
-    # plot
-    sns.violinplot(df, ax=ax, **plot_kw)
-
-    # grid
-    if "orient" in plot_kw and plot_kw["orient"] == "h":
-        ax.grid(visible=True, axis="x")
->>>>>>> c90fe29b
 
     return ax