<<<<<<< HEAD
from .plot import gdfmap, gridmap, stripes, timeseries
=======
from .plot import gdfmap, gridmap, timeseries, violin
>>>>>>> c90fe29b
from .utils import categorical_colors, set_mpl_style<|MERGE_RESOLUTION|>--- conflicted
+++ resolved
@@ -1,6 +1,2 @@
-<<<<<<< HEAD
-from .plot import gdfmap, gridmap, stripes, timeseries
-=======
-from .plot import gdfmap, gridmap, timeseries, violin
->>>>>>> c90fe29b
+from .plot import gdfmap, gridmap, stripes, timeseries, violin
 from .utils import categorical_colors, set_mpl_style