name: Publish Python 🐍 distributions 📦 to TestPyPI

on:
  push:
    tags:
      - 'v*.*' # Push events to matching v*, i.e. v1.0, v20.15.10

permissions:
  contents: read

jobs:
  release:
    name: Create Release from tag
    runs-on: ubuntu-latest
    if: startsWith(github.ref, 'refs/tags/v') && endsWith(github.ref, '.0')
    permissions:
      contents: write
    steps:
      - name: Harden Runner
        uses: step-security/harden-runner@a4aa98b93cab29d9b1101a6143fb8bce00e2eac4 # v2.7.1
        with:
          disable-sudo: true
          egress-policy: block
          allowed-endpoints: >
            files.pythonhosted.org:443
            github.com:443
            pypi.org:443
            test.pypi.org:443
<<<<<<< HEAD
      - name: Checkout Repository
        uses: actions/checkout@0ad4b8fadaa221de15dcec353f45205ec38ea70b # v4.1.4
=======
      - name: Checkout code
        uses: actions/checkout@v4.1.6
>>>>>>> 49988ecf
      - name: Create Release
        uses: softprops/action-gh-release@69320dbe05506a9a39fc8ae11030b214ec2d1f87 # 2.0.5
        env:
          # This token is provided by Actions, you do not need to create your own token
          GITHUB_TOKEN: ${{ secrets.GITHUB_TOKEN }}
        with:
          tag_name: ${{ github.ref_name }}
          name: Release ${{ github.ref_name }}
          draft: true
          prerelease: false

  deploy-testpypi:
    name: Build and publish Python 🐍 distributions 📦 to TestPyPI
    runs-on: ubuntu-latest
    environment: staging
    permissions:
      # IMPORTANT: this permission is mandatory for trusted publishing
      id-token: write
    steps:
      - name: Harden Runner
        uses: step-security/harden-runner@a4aa98b93cab29d9b1101a6143fb8bce00e2eac4 # v2.7.1
        with:
          egress-policy: audit
<<<<<<< HEAD
      - name: Checkout Repository
        uses: actions/checkout@0ad4b8fadaa221de15dcec353f45205ec38ea70b # v4.1.4
=======
      - uses: actions/checkout@v4.1.6
>>>>>>> 49988ecf
      - name: Set up Python3
        uses: actions/setup-python@82c7e631bb3cdc910f68e0081d67478d79c6982d # v5.1.0
        with:
          python-version: "3.x"
      - name: Install packaging libraries
        run: |
          python -m pip install flit
      - name: Build a binary wheel and a source tarball
        run: |
          python -m flit build
      - name: Publish distribution 📦 to Test PyPI
        uses: pypa/gh-action-pypi-publish@81e9d935c883d0b210363ab89cf05f3894778450 # v1.8.14
        with:
          repository-url: https://test.pypi.org/legacy/
          skip-existing: true<|MERGE_RESOLUTION|>--- conflicted
+++ resolved
@@ -26,13 +26,8 @@
             github.com:443
             pypi.org:443
             test.pypi.org:443
-<<<<<<< HEAD
       - name: Checkout Repository
-        uses: actions/checkout@0ad4b8fadaa221de15dcec353f45205ec38ea70b # v4.1.4
-=======
-      - name: Checkout code
-        uses: actions/checkout@v4.1.6
->>>>>>> 49988ecf
+        uses: actions/checkout@a5ac7e51b41094c92402da3b24376905380afc29 # v4.1.6
       - name: Create Release
         uses: softprops/action-gh-release@69320dbe05506a9a39fc8ae11030b214ec2d1f87 # 2.0.5
         env:
@@ -56,12 +51,8 @@
         uses: step-security/harden-runner@a4aa98b93cab29d9b1101a6143fb8bce00e2eac4 # v2.7.1
         with:
           egress-policy: audit
-<<<<<<< HEAD
       - name: Checkout Repository
-        uses: actions/checkout@0ad4b8fadaa221de15dcec353f45205ec38ea70b # v4.1.4
-=======
-      - uses: actions/checkout@v4.1.6
->>>>>>> 49988ecf
+        uses: actions/checkout@a5ac7e51b41094c92402da3b24376905380afc29 # v4.1.6
       - name: Set up Python3
         uses: actions/setup-python@82c7e631bb3cdc910f68e0081d67478d79c6982d # v5.1.0
         with:
