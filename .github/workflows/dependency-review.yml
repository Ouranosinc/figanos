# Dependency Review Action
#
# This Action will scan dependency manifest files that change as part of a Pull Request, surfacing known-vulnerable versions of the packages declared or updated in the PR. Once installed, if the workflow run is marked as required, PRs introducing known-vulnerable packages will be blocked from merging.
#
# Source repository: https://github.com/actions/dependency-review-action
# Public documentation: https://docs.github.com/en/code-security/supply-chain-security/understanding-your-software-supply-chain/about-dependency-review#dependency-review-enforcement
name: 'Dependency Review'
on:
  pull_request:

permissions:
  contents: read

jobs:
  dependency-review:
    runs-on: ubuntu-latest
    steps:
      - name: Harden Runner
        uses: step-security/harden-runner@a4aa98b93cab29d9b1101a6143fb8bce00e2eac4 # v2.7.1
        with:
          disable-sudo: true
          egress-policy: block
          allowed-endpoints: >
            api.deps.dev:443
            api.github.com:443
            github.com:443

<<<<<<< HEAD
      - name: Checkout Repository
        uses: actions/checkout@44c2b7a8a4ea60a981eaca3cf939b5f4305c123b # v4.1.5
=======
      - name: 'Checkout Repository'
        uses: actions/checkout@a5ac7e51b41094c92402da3b24376905380afc29 # v4.1.6
>>>>>>> 49988ecf

      - name: Dependency Review
        uses: actions/dependency-review-action@0c155c5e8556a497adf53f2c18edabf945ed8e70 # v4.3.2<|MERGE_RESOLUTION|>--- conflicted
+++ resolved
@@ -25,13 +25,8 @@
             api.github.com:443
             github.com:443
 
-<<<<<<< HEAD
       - name: Checkout Repository
-        uses: actions/checkout@44c2b7a8a4ea60a981eaca3cf939b5f4305c123b # v4.1.5
-=======
-      - name: 'Checkout Repository'
         uses: actions/checkout@a5ac7e51b41094c92402da3b24376905380afc29 # v4.1.6
->>>>>>> 49988ecf
 
       - name: Dependency Review
         uses: actions/dependency-review-action@0c155c5e8556a497adf53f2c18edabf945ed8e70 # v4.3.2