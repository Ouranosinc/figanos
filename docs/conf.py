#!/usr/bin/env python
#
# figanos documentation build configuration file, created by
# sphinx-quickstart on Fri Jun  9 13:47:02 2017.
#
# This file is execfile()d with the current directory set to its
# containing dir.
#
# Note that not all possible configuration values are present in this
# autogenerated file.
#
# All configuration values have a default; values that are commented out
# serve to show the default.

# If extensions (or modules to document with autodoc) are in another
# directory, add these directories to sys.path here. If the directory is
# relative to the documentation root, use os.path.abspath to make it
# absolute, like shown here.
#
import os
import sys
from datetime import datetime

sys.path.insert(0, os.path.abspath('..'))

import figanos  # noqa

# -- General configuration ---------------------------------------------

# If your documentation needs a minimal Sphinx version, state it here.
#
# needs_sphinx = '1.0'

# Add any Sphinx extension module names here, as strings. They can be
# extensions coming with Sphinx (named 'sphinx.ext.*') or your custom ones.
<<<<<<< HEAD
extensions = [
    'sphinx.ext.autodoc',
    'sphinx.ext.autosectionlabel',
    'sphinx.ext.viewcode',
    'sphinx.ext.todo',
    'nbsphinx',
    'sphinx_codeautolink',
    'sphinx_copybutton'
]

autosectionlabel_prefix_document = True
autosectionlabel_maxdepth = 2
=======
extensions = ['sphinx.ext.autodoc',
              'sphinx.ext.viewcode',
              'nbsphinx',
              'sphinx.ext.napoleon']
>>>>>>> 01b36eed

# To ensure that underlined fields (e.g. `_field`) are shown in the docs.
autodoc_default_options = {
    "members": True,
    "undoc-members": True,
    "private-members": False,
    "special-members": False,
}

# Add any paths that contain templates here, relative to this directory.
templates_path = ['_templates']

# The suffix(es) of source filenames.
# You can specify multiple suffix as a list of string:
#
# source_suffix = ['.rst', '.md']
source_suffix = ['.rst']

# The master toctree document.
master_doc = 'index'

# General information about the project.
project = 'figanos'
copyright = f"2022-{datetime.now().year}, Ouranos Inc. Sarah-Claude Bourdeau-Goulet"
author = "Sarah-Claude Bourdeau-Goulet"

# The version info for the project you're documenting, acts as replacement
# for |version| and |release|, also used in various other places throughout
# the built documents.
#
# The short X.Y version.
version = figanos.__version__
# The full version, including alpha/beta/rc tags.
release = figanos.__version__

# The language for content autogenerated by Sphinx. Refer to documentation
# for a list of supported languages.
#
# This is also used if you do content translation via gettext catalogs.
# Usually you set "language" from the command line for these cases.
language = "en"

# List of patterns, relative to source directory, that match files and
# directories to ignore when looking for source files.
# This patterns also effect to html_static_path and html_extra_path
exclude_patterns = ['_build', 'Thumbs.db', '.DS_Store']

# The name of the Pygments (syntax highlighting) style to use.
pygments_style = 'sphinx'

# If true, `todo` and `todoList` produce output, else they produce nothing.
todo_include_todos = False


# -- Options for HTML output -------------------------------------------

# The theme to use for HTML and HTML Help pages.  See the documentation for
# a list of builtin themes.
#
html_theme = 'sphinx_book_theme'

html_logo = "_static/_images/figanos_logo.png"
# Theme options are theme-specific and customize the look and feel of a
# theme further.  For a list of options available for each theme, see the
# documentation.
#
# html_theme_options = {}

# Add any paths that contain custom static files (such as style sheets) here,
# relative to this directory. They are copied after the builtin static files,
# so a file named "default.css" will overwrite the builtin "default.css".
# html_static_path = ['_static']


# -- Options for HTMLHelp output ---------------------------------------

# Output file base name for HTML help builder.
htmlhelp_basename = 'figanosdoc'


# -- Options for LaTeX output ------------------------------------------

latex_elements = {
    # The paper size ('letterpaper' or 'a4paper').
    #
    # 'papersize': 'letterpaper',

    # The font size ('10pt', '11pt' or '12pt').
    #
    # 'pointsize': '10pt',

    # Additional stuff for the LaTeX preamble.
    #
    # 'preamble': '',

    # Latex figure (float) alignment
    #
    # 'figure_align': 'htbp',
}

# Grouping the document tree into LaTeX files. List of tuples
# (source start file, target name, title, author, documentclass
# [howto, manual, or own class]).
latex_documents = [
    (master_doc, 'figanos.tex',
     'figanos Documentation',
     'Sarah-Claude Bourdeau-Goulet', 'manual'),
]


# -- Options for manual page output ------------------------------------

# One entry per manual page. List of tuples
# (source start file, name, description, authors, manual section).
man_pages = [
    (master_doc, 'figanos',
     'figanos Documentation',
     [author], 1)
]


# -- Options for Texinfo output ----------------------------------------

# Grouping the document tree into Texinfo files. List of tuples
# (source start file, target name, title, author,
#  dir menu entry, description, category)
texinfo_documents = [
    (master_doc, 'figanos',
     'figanos Documentation',
     author,
     'figanos',
     'Outils pour produire des graphiques informatifs sur les impacts des changements climatiques.',
     'Miscellaneous'),
]<|MERGE_RESOLUTION|>--- conflicted
+++ resolved
@@ -33,7 +33,6 @@
 
 # Add any Sphinx extension module names here, as strings. They can be
 # extensions coming with Sphinx (named 'sphinx.ext.*') or your custom ones.
-<<<<<<< HEAD
 extensions = [
     'sphinx.ext.autodoc',
     'sphinx.ext.autosectionlabel',
@@ -46,12 +45,6 @@
 
 autosectionlabel_prefix_document = True
 autosectionlabel_maxdepth = 2
-=======
-extensions = ['sphinx.ext.autodoc',
-              'sphinx.ext.viewcode',
-              'nbsphinx',
-              'sphinx.ext.napoleon']
->>>>>>> 01b36eed
 
 # To ensure that underlined fields (e.g. `_field`) are shown in the docs.
 autodoc_default_options = {
